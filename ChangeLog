--- conflicted
+++ resolved
@@ -1,6 +1,5 @@
 2007-10-11  Simon McVittie  <simon.mcvittie@collabora.co.uk>
 
-<<<<<<< HEAD
 	* dbus/dbus-macros.h, dbus/dbus-arch-deps.h.in: Use new macro
 	_DBUS_GNUC_EXTENSION (the same as G_GNUC_EXTENSION) to avoid -ansi
 	warnings about use of "long long".
@@ -14,13 +13,11 @@
 	* dbus/dbus-errors.h, dbus/dbus-errors.c: Add DBUS_ERROR_INIT macro
 	for the benefit of libdbus users whose coding style allows initialized
 	variables (although dbus core coding style doesn't)
-=======
 	* configure.in, dbus/dbus-sysdeps.h, dbus/dbus-sysdeps-unix.c: Fix
 	detection of i486 atomic ops. Previously, the attempts to determine
 	support at compile-time on Darwin were causing the i486 atomic ops to
 	be used on *all* i386 or x86-64 GCC builds (AH_VERBATIM can't be
 	conditionalized like we were trying to).
->>>>>>> 176738f0
 
 2007-10-10  Simon McVittie  <simon.mcvittie@collabora.co.uk>
 
