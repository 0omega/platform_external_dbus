--- conflicted
+++ resolved
@@ -3,11 +3,7 @@
 
 m4_define([dbus_major_version], [1])
 m4_define([dbus_minor_version], [2])
-<<<<<<< HEAD
-m4_define([dbus_micro_version], [15])
-=======
 m4_define([dbus_micro_version], [16])
->>>>>>> c6992fc5
 m4_define([dbus_version],
           [dbus_major_version.dbus_minor_version.dbus_micro_version])
 AC_INIT(dbus, [dbus_version])
@@ -1162,7 +1158,6 @@
 AC_SUBST(SECTION_LDFLAGS)
 AC_MSG_RESULT($ac_gcsections)
 
-<<<<<<< HEAD
 # Add -D_POSIX_PTHREAD_SEMANTICS if on Solaris
 #
 case $host_os in
@@ -1170,8 +1165,6 @@
        CFLAGS="$CFLAGS -D_POSIX_PTHREAD_SEMANTICS" ;;
 esac
     
-=======
->>>>>>> c6992fc5
 changequote(,)dnl
 # compress spaces in flags
 CFLAGS=`echo "$CFLAGS" | sed -e 's/ +/ /g'`
