--- conflicted
+++ resolved
@@ -413,12 +413,8 @@
   context->fork = bus_config_parser_get_fork (parser);
   context->syslog = bus_config_parser_get_syslog (parser);
   context->keep_umask = bus_config_parser_get_keep_umask (parser);
-<<<<<<< HEAD
   context->allow_anonymous = bus_config_parser_get_allow_anonymous (parser);
-  
-=======
-
->>>>>>> ce344153
+
   _DBUS_ASSERT_ERROR_IS_CLEAR (error);
   retval = TRUE;
 
